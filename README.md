--- conflicted
+++ resolved
@@ -53,13 +53,8 @@
 ### Capture Subsystems (Phase 2 enhancements)
 
 - **Event tap** – Generates deterministic keyboard, mouse, window, and clipboard samples at fine/coarse intervals, applies email/custom regex redaction, and writes both JSONL and bucketed summaries under `events/`.
-<<<<<<< HEAD
 - **Screenshot scheduler** – Captures throttled PNG frames (ScreenCaptureKit on macOS, CoreGraphics fallback otherwise) and companion JSON metadata under `screenshots/`, respecting configurable intervals and per-minute limits.
-- **Video recorder** – Emits a synthetic segment file in the configured format/rotation, recording capture window metadata for future playback coordination under `video/`.
-=======
-- **Screenshot scheduler** – Produces throttled placeholder screenshots (timestamped text markers) based on configurable intervals and per-minute limits under `screenshots/`.
-- **Video recorder** – Streams the primary display to H.264 MP4 segments under `video/`, preferring ScreenCaptureKit on macOS 12.3+ and falling back to AVFoundation capture on older releases while preserving `chunk_seconds` boundaries.
->>>>>>> db5fff81
+- - **Video recorder** – Streams the primary display to H.264 MP4 segments under `video/`, preferring ScreenCaptureKit on macOS 12.3+ and falling back to AVFoundation capture on older releases while preserving `chunk_seconds` boundaries.
 - **ASR agent** – Detects meeting window titles, checks Whisper availability, writes VTT transcripts when available, and records guidance/status JSON under `asr/` when the binary is missing.
 - **OCR worker** – Reads captured screenshots, applies privacy redaction, emits `index.json` summaries plus status metadata under `ocr/` while tolerating missing Tesseract installations.
 - **Privacy controls** – Allow-list enforcement trims events to approved apps/URLs and reports filtered counts for downstream auditing.
